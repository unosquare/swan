language: csharp
notifications:
  slack: unolabs:cbusXPH6pBwZ35rVDzi4k4ve
mono: none
<<<<<<< HEAD
dotnet: 2.1.3
=======
dotnet: 2.1.300
>>>>>>> 8780e096
matrix:
  include:
    - os: linux
      dist: trusty
      sudo: false
    - os: osx
      osx_image: xcode9.1
install:
  - npm install
  - dotnet restore
script:
  - node ./mail.js &
  - node ./ldap.js &
  - node ./web.js &
  - node ./tcp.js &
  - node ./ntp.js &
  - cd ./test/Unosquare.Swan.Test/
  - dotnet test Unosquare.Swan.Test.csproj -s .runsettings -f netcoreapp2.1
after_script:
  - killall -9 node<|MERGE_RESOLUTION|>--- conflicted
+++ resolved
@@ -2,11 +2,7 @@
 notifications:
   slack: unolabs:cbusXPH6pBwZ35rVDzi4k4ve
 mono: none
-<<<<<<< HEAD
-dotnet: 2.1.3
-=======
 dotnet: 2.1.300
->>>>>>> 8780e096
 matrix:
   include:
     - os: linux
