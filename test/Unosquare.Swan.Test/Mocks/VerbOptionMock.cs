--- conflicted
+++ resolved
@@ -1,11 +1,7 @@
 ﻿namespace Unosquare.Swan.Test.Mocks
 {
     using System;
-<<<<<<< HEAD
     using Attributes;
-=======
-    using Unosquare.Swan.Attributes;
->>>>>>> e57d7b87
 
     public class CliVerbs
     {
