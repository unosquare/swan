--- conflicted
+++ resolved
@@ -1,8 +1,4 @@
-<<<<<<< HEAD
 #if !UWP
-=======
-﻿#if !UWP
->>>>>>> 6d810deb
 namespace Unosquare.Swan.Components
 {
     using System;
