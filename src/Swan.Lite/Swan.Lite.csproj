﻿<Project Sdk="Microsoft.NET.Sdk">

  <PropertyGroup>
    <Description>Repeating code and reinventing the wheel is generally considered bad practice. At Unosquare we are committed to beautiful code and great software. Swan is a collection of classes and extension methods that we and other good developers have developed and evolved over the years. We found ourselves copying and pasting the same code for every project every time we started it. We decide to kill that cycle once and for all. This is the result of that idea. Our philosophy is that SWAN should have no external dependencies, it should be cross-platform, and it should be useful.</Description>
    <Copyright>Copyright (c) 2016-2019 - Unosquare</Copyright>
    <AssemblyTitle>Unosquare SWAN</AssemblyTitle>
    <TargetFrameworks>netstandard2.0</TargetFrameworks>
    <GenerateDocumentationFile>true</GenerateDocumentationFile>
    <AssemblyName>Swan.Lite</AssemblyName>
    <CodeAnalysisRuleSet>..\..\StyleCop.Analyzers.ruleset</CodeAnalysisRuleSet>
    <Version>2.2.3</Version>
    <Authors>Unosquare</Authors>
    <PackageIconUrl>https://github.com/unosquare/swan/raw/master/swan-logo-32.png</PackageIconUrl>
    <PackageProjectUrl>https://github.com/unosquare/swan</PackageProjectUrl>
    <PackageLicenseUrl>https://raw.githubusercontent.com/unosquare/swan/master/LICENSE</PackageLicenseUrl>
    <PackageTags>best-practices netcore network objectmapper json-serialization</PackageTags>
    <LangVersion>7.3</LangVersion>
<<<<<<< HEAD
    <GeneratePackageOnBuild>true</GeneratePackageOnBuild>
=======
    <Configurations>Debug;Release;Signed</Configurations>
  </PropertyGroup>

  <PropertyGroup Condition="'$(Configuration)' == 'Signed'">
    <SignAssembly>true</SignAssembly>
    <AssemblyOriginatorKeyFile>codesigning.pfx</AssemblyOriginatorKeyFile>
    <Optimize>true</Optimize>
    <DelaySign>false</DelaySign>
>>>>>>> ef8e8ee4
  </PropertyGroup>

  <ItemGroup>
    <PackageReference Include="Microsoft.CodeAnalysis.FxCopAnalyzers" Version="2.9.4">
      <PrivateAssets>all</PrivateAssets>
      <IncludeAssets>runtime; build; native; contentfiles; analyzers</IncludeAssets>
    </PackageReference>
    <PackageReference Include="Microsoft.DotNet.Analyzers.Compatibility" Version="0.2.12-alpha" />
    <PackageReference Include="StyleCop.Analyzers" Version="1.1.118">
      <PrivateAssets>All</PrivateAssets>
    </PackageReference>
    <PackageReference Include="JetBrains.Annotations" Version="2019.1.3" PrivateAssets="All" />
    <PackageReference Include="System.Text.Encoding.CodePages" Version="4.5.1" />
  </ItemGroup>
</Project><|MERGE_RESOLUTION|>--- conflicted
+++ resolved
@@ -15,9 +15,7 @@
     <PackageLicenseUrl>https://raw.githubusercontent.com/unosquare/swan/master/LICENSE</PackageLicenseUrl>
     <PackageTags>best-practices netcore network objectmapper json-serialization</PackageTags>
     <LangVersion>7.3</LangVersion>
-<<<<<<< HEAD
     <GeneratePackageOnBuild>true</GeneratePackageOnBuild>
-=======
     <Configurations>Debug;Release;Signed</Configurations>
   </PropertyGroup>
 
@@ -26,7 +24,6 @@
     <AssemblyOriginatorKeyFile>codesigning.pfx</AssemblyOriginatorKeyFile>
     <Optimize>true</Optimize>
     <DelaySign>false</DelaySign>
->>>>>>> ef8e8ee4
   </PropertyGroup>
 
   <ItemGroup>
